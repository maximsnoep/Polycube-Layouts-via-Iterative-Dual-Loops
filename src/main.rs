mod doconeli;
mod graph;
mod mipoga;
mod solution;
mod ui;
mod utils;
mod duaprima;

use crate::duaprima::Duaprima;
use crate::solution::{PrimalVertexType, Primalization, Subface, Surface};
use crate::ui::ui;
use crate::utils::{get_bevy_mesh_of_graph, get_bevy_mesh_of_mesh, get_bevy_mesh_of_regions, get_labeling_of_mesh};
use bevy::prelude::*;
use bevy::window::WindowMode;
use bevy::{diagnostic::LogDiagnosticsPlugin, time::common_conditions::on_timer};
use bevy_egui::EguiPlugin;
use doconeli::Doconeli;
use itertools::Itertools;
use rand::Rng;
use smooth_bevy_cameras::{
    controllers::orbit::{OrbitCameraBundle, OrbitCameraController, OrbitCameraPlugin},
    LookTransformPlugin,
};
use smooth_bevy_cameras::{LookTransform, Smoother};
use solution::{MeshResource, PrincipalDirection, LoopScoring};
use std::collections::HashSet;
use std::fs::{self, File};
use std::io::BufReader;
use std::path::PathBuf;
use std::time::{Duration, SystemTime, UNIX_EPOCH};
use strum_macros::EnumIter;
use utils::{get_color, get_random_color, transform_coordinates};

use serde::Deserialize;
use serde::Serialize;

const BACKGROUND_COLOR: bevy::prelude::Color = Color::WHITE;

#[derive(Component)]
pub struct RenderedMesh;

#[derive(Event, Debug)]
pub enum ActionEvent {
    LoadFile(PathBuf),

    RunAlgo,
    AddLoop,
    UndoLoop,
    RemoveLoop,

    PrimalizePlaceCenters,
    PrimalizeConnectCenters,

    InitPrimalize,
    StepPrimalize,

    InitializeLoops,

    ExportMesh,
    ExportLayout,
    ExportLabeling,
    ExportState,

    ResetConfiguration,
}

#[derive(Clone, Debug, Serialize, Deserialize)]
pub struct SaveStateObject {
    mesh: MeshResource,
    config: Configuration,
}

#[derive(Default, Resource, Clone, Debug, Serialize, Deserialize)]
pub struct Configuration {
    pub source: String,
    pub nr_of_faces: usize,
    pub nr_of_edges: usize,
    pub nr_of_vertices: usize,

    pub gamma: f32,

    pub scale: f32,
    pub translation: Vec3,

    pub find_global: bool,

    pub black: bool,

    pub render_type: RenderType,

    pub draw_wireframe: bool,
    pub draw_wireframe_alt: bool,

    pub draw_loops: bool,
    pub draw_centers: bool,
    pub draw_paths: bool,

    pub draw_singularities: bool,    

    pub draw_debug_lines: bool,

    pub loop_scoring_scheme: LoopScoring,

    pub camera_height: f32,
    pub camera_radius: f32,
    pub camera_autorotate: bool,
    pub camera_speed: usize,

    pub choose_direction: PrincipalDirection,
    pub percent_singularities: usize,
    pub choose_component: usize,
    pub draw_next_component: bool,
    pub view_selected_loop: bool,
    
    pub remove_loop: usize,

    pub algorithm_iterations: usize,
    pub algorithm_samples: usize,

    pub color_foreground: [f32; 4],
    pub color_foreground2: [f32; 4],
    pub color_background: [f32; 4],

    pub color_primary1: [f32; 4],
    pub color_primary2: [f32; 4],
    pub color_primary3: [f32; 4],
    pub color_secondary1: [f32; 4],
    pub color_secondary2: [f32; 4],
    pub color_secondary3: [f32; 4],
}

#[derive(Default, Clone, Debug, PartialEq, EnumIter, Serialize, Deserialize)]
pub enum RenderType {
    #[default]
    Original,
    RegionsMesh,
    PatchesMesh,
    PatchesInnerMesh,
    Polycube,
    DistortionFlatness,
    DistortionAlignment,
    DistortionJacobian,
    Nothing,
}

#[derive(PartialEq)]
pub enum ColorType {
    Static(Color),
    Random,
    DirectionPrimary,
    DirectionSecondary,
    DistortionAlignment,
    DistortionFlatness,
    DistortionJacobian
}
impl Default for ColorType {
    fn default() -> Self {
        ColorType::Static(Color::BLACK)
    }
}

fn main() {
    App::new()
        .init_resource::<MeshResource>()
        .init_resource::<Configuration>()
        .insert_resource(ClearColor(BACKGROUND_COLOR))
        .insert_resource(AmbientLight {
            brightness: 1.0,
            ..default()
        })
        // Load default plugins
        .add_plugins(DefaultPlugins.set(WindowPlugin {
            primary_window: Some(Window {
                title: "pocopi".to_string(),
                mode: WindowMode::BorderlessFullscreen,
                ..Default::default()
            }),
            ..Default::default()
        }))
        // Plugin for diagnostics
        .add_plugins(LogDiagnosticsPlugin::default())
        // Plugin for GUI
        .add_plugins(EguiPlugin)
        // Plugin for smooth camera
        .add_plugins(LookTransformPlugin)
        .add_plugins(OrbitCameraPlugin::default())
        // Pocopi systems
        .add_systems(Startup, setup)
        .add_systems(Update, ui)
        .add_systems(
            Update,
            update_mesh.run_if(on_timer(Duration::from_millis(100))),
        )
        .add_systems(
            Update,
            update_camera.run_if(on_timer(Duration::from_millis(1))),
        )
        .add_systems(Update, handle_events)
        .add_systems(Update, draw_gizmos)
        .add_event::<ActionEvent>()
        .run();
}

/// Set up
fn setup(mut commands: Commands, mut configuration: ResMut<Configuration>) {
    commands
        .spawn(Camera3dBundle::default())
        .insert(OrbitCameraBundle::new(
            OrbitCameraController::default(),
            Vec3::new(0.0, 5.0, 20.0),
            Vec3::new(0., 0., 0.),
            Vec3::Y,
        ));

    setup_configuration(&mut configuration);
}

fn setup_configuration(configuration: &mut ResMut<Configuration>) {

    configuration.algorithm_iterations = 10;
    configuration.algorithm_samples = 100;

    // configuration.camera_autorotate = true;
    // configuration.camera_speed = 20;

    configuration.color_foreground = Color::rgb(0., 0., 0.).as_rgba_f32();
    configuration.color_foreground2 = Color::rgb(0.35, 0.35, 0.35).as_rgba_f32();

    configuration.color_background = Color::WHITE.as_rgba_f32();

    configuration.color_primary1 =
        Color::hsl((0. / 239.) * 360., 190. / 240., 119. / 240.).as_rgba_f32(); // CB dark red
                                                                                // Color::hsl((0. / 239.) * 360., 218./240., 190./240.),  // CB light red
    configuration.color_primary2 =
        Color::hsl((136. / 239.) * 360., 171. / 240., 98. / 240.).as_rgba_f32(); // CB dark blue
                                                                                 // Color::hsl((134. / 239.) * 360., 122./240., 184./240.), // CB light blue
    configuration.color_primary3 =
        Color::hsl((40. / 239.) * 360., 240. / 240., 192. / 240.).as_rgba_f32(); // CB yellow

    configuration.color_secondary1 =
        //Color::hsl((77. / 239.) * 360., 138. / 240., 95. / 240.).as_rgba_f32();
        Color::hsl((61. / 239.) * 360., 0.8, 0.7).as_rgba_f32(); 

    configuration.color_secondary2 =
        //Color::hsl((20. / 239.) * 360., 240. / 240., 120. / 240.).as_rgba_f32();
        Color::hsl((23. / 239.) * 360., 0.9, 0.7).as_rgba_f32();
        
    configuration.color_secondary3 = 
        //Color::hsl((179. / 239.) * 360., 105. / 240., 100. / 240.).as_rgba_f32();
        Color::hsl((187. / 239.) * 360., 0.6, 0.7).as_rgba_f32();

}

fn update_camera(
    mut cameras: Query<(&mut LookTransform, &mut Smoother)>,
    mut configuration: ResMut<Configuration>,
    time: Res<Time>,
) {
    if !configuration.camera_autorotate {
        if let Ok((camera, mut smoother)) = cameras.get_single_mut() {
            smoother.set_lag_weight(0.8);
            configuration.camera_height = camera.eye.y;
            configuration.camera_radius = Vec2::new(camera.target.x, camera.target.z)
                .distance(Vec2::new(camera.eye.x, camera.eye.z));
        }
    }

    if configuration.camera_autorotate {
        let progress =
            (time.elapsed().as_secs_f32() * (configuration.camera_speed as f32)).to_radians();

        if let Ok((mut camera, mut smoother)) = cameras.get_single_mut() {
            smoother.set_lag_weight(0.1);
            camera.eye = camera.target
                + Vec3::new(
                    -configuration.camera_radius * progress.cos(),
                    configuration.camera_height,
                    configuration.camera_radius * progress.sin(),
                );
        }
    }
}

pub fn handle_events(
    mut ev_reader: EventReader<ActionEvent>,
    mut mesh_resmut: ResMut<MeshResource>,
    mut configuration: ResMut<Configuration>,
) {
    for ev in ev_reader.iter() {
        info!("Received event {ev:?}. Handling...");

        match ev {
            ActionEvent::LoadFile(path) => {
                match path.extension().unwrap().to_str() {
                    Some("stl") => match Doconeli::from_stl(&path) {
                        Ok(res) => {
                            *configuration = Configuration::default();
                            configuration.source = String::from(path.to_str().unwrap());

                            setup_configuration(&mut configuration);

                            mesh_resmut.mesh = res;
                            configuration.nr_of_vertices = mesh_resmut.mesh.vertices.len();
                            configuration.nr_of_edges = mesh_resmut.mesh.edges.len() / 2; // dcel -> single edge
                            configuration.nr_of_faces = mesh_resmut.mesh.faces.len();

                            let mesh = get_bevy_mesh_of_mesh(&mesh_resmut.mesh, ColorType::Static(configuration.color_foreground.into()), &configuration);
                            let aabb = mesh.compute_aabb().unwrap();
                            configuration.scale = 10. * (1. / aabb.half_extents.max_element());
                            configuration.translation = (-configuration.scale * aabb.center).into();

                            // mesh_resmut.initialize(&mut configuration);

                            configuration.draw_loops = true;
                            configuration.draw_paths = false;

                            configuration.choose_direction = PrincipalDirection::X;
                            configuration.algorithm_samples = 200;

                        }
                        Err(err) => {
                            error!("Error while parsing STL file {path:?}: {err:?}");
                        }
                    },
                    Some("obj") => {

                        let res = Doconeli::from_obj(&path).unwrap();

                        *configuration = Configuration::default();
                        configuration.source = String::from(path.to_str().unwrap());

                        setup_configuration(&mut configuration);

                        mesh_resmut.mesh = res;
                        configuration.nr_of_vertices = mesh_resmut.mesh.vertices.len();
                        configuration.nr_of_edges = mesh_resmut.mesh.edges.len() / 2; // dcel -> single edge
                        configuration.nr_of_faces = mesh_resmut.mesh.faces.len();

                        let mesh = get_bevy_mesh_of_mesh(&mesh_resmut.mesh, ColorType::Static(configuration.color_foreground.into()), &configuration);
                        let aabb = mesh.compute_aabb().unwrap();
                        configuration.scale = 10. * (1. / aabb.half_extents.max_element());
                        configuration.translation = (-configuration.scale * aabb.center).into();

                        mesh_resmut.initialize(&mut configuration);

                        configuration.draw_loops = true;
                        configuration.draw_paths = false;

                    },
                    Some("lem") => {

                        let lines = std::io::BufRead::lines(std::io::BufReader::new(std::fs::File::open(&path).expect("Error opening file (!)")));

                        for item in lines
                            .into_iter()
                            .map(|x| x.unwrap())
                            .map(|line| {
                                if let Some(rest) = line.strip_prefix("ee ") {
                                    if let Some((pair, path)) = rest.split_once(" : ") {
                                        if let Some((a, b)) = pair.split_once(" ") {
                                            let a = a.parse::<usize>().unwrap();
                                            let b = b.parse::<usize>().unwrap();

                                
                                            let path = path
                                                .split(" ")
                                                .map(|x| x.split(",").map(|p| {
                                                    p.parse::<f32>()
                                                })
                                                .flatten()
                                                .collect_vec())
                                                .collect::<Vec<_>>();

                                            return Some((a, b, path));
                                        }
                                    }
                                }

                                return None;
                                }
                                
                            )
                            {

                            let color = get_random_color();

                            if item.is_none() {
                                continue;
                            }

                            let mut item = item.unwrap().2;

                            item.remove(0);
                            item.remove(item.len()-1);

                            for vertices in item.windows(2) {
                                let pos1 = Vec3::new(vertices[0][0], vertices[0][1], vertices[0][2]);
                                let pos2 = Vec3::new(vertices[1][0], vertices[1][1], vertices[1][2]);
                                mesh_resmut.sol.debug_lines.push((
                                    pos1,
                                    pos2,
                                    color,
                                ));
                                
                            }

                        }
                    },
                    Some("poc") => {
                        let file = File::open(path).unwrap();
                        let reader = BufReader::new(file);

                        // Read the JSON contents of the file as an instance of `User`.
                        let loaded_state: SaveStateObject =
                            serde_json::from_reader(reader).unwrap();

                        *mesh_resmut = loaded_state.mesh;
                        *configuration = loaded_state.config;
                    }

                    _ => panic!("File format not supported."),
                }
            }
            ActionEvent::ResetConfiguration => {
                setup_configuration(&mut configuration);
            }            
            ActionEvent::ExportMesh => {
                let path = format!(
                    "./out/mesh_{}_{:?}.obj",
                    configuration
                        .source
                        .split("\\")
                        .last()
                        .unwrap()
                        .split(".")
                        .next()
                        .unwrap(),
                        SystemTime::now()
                            .duration_since(UNIX_EPOCH)
                            .expect("Time went backwards")
                            .as_millis());
            
                mesh_resmut.primalization.granulated_mesh.write_to_obj(&PathBuf::from(path));
            }

            ActionEvent::ExportLayout => {
                let path = format!(
                    "./out/layout_{}_{:?}.obj",
                    configuration
                        .source
                        .split("\\")
                        .last()
                        .unwrap()
                        .split(".")
                        .next()
                        .unwrap(),
                        SystemTime::now()
                            .duration_since(UNIX_EPOCH)
                            .expect("Time went backwards")
                            .as_millis());
                
                mesh_resmut.primalization.patch_graph.write_to_obj(&PathBuf::from(path));
            }
            ActionEvent::ExportLabeling => {
                let path = format!(
                    "./out/labeling_{}_{:?}.flag",
                    configuration
                        .source
                        .split("\\")
                        .last()
                        .unwrap()
                        .split(".")
                        .next()
                        .unwrap(),
                        SystemTime::now()
                            .duration_since(UNIX_EPOCH)
                            .expect("Time went backwards")
                            .as_millis());

                get_labeling_of_mesh(&PathBuf::from(path), &mesh_resmut.primalization.granulated_mesh, &mesh_resmut.primalization.patch_to_surface.clone().into_iter().flatten().collect_vec());

                // mesh_resmut.primalization.patch_graph.write_to_obj(&PathBuf::from(path));
            }
            ActionEvent::ExportState => {
                let path = format!(
                    "./out/state_{}_{:?}.poc",
                    configuration
                        .source
                        .split("\\")
                        .last()
                        .unwrap()
                        .split(".")
                        .next()
                        .unwrap(),
                    SystemTime::now()
                        .duration_since(UNIX_EPOCH)
                        .expect("Time went backwards")
                        .as_millis()
                );

                let state = SaveStateObject {
                    mesh: mesh_resmut.as_mut().clone(),
                    config: configuration.as_mut().clone(),
                };

                fs::write(
                    &PathBuf::from(path),
                    serde_json::to_string(&state).unwrap(),
                );
            }
            ActionEvent::InitializeLoops => {

                mesh_resmut.initialize(&mut configuration);

                configuration.draw_loops = true;
                configuration.draw_paths = false;

            }

            ActionEvent::PrimalizePlaceCenters => {
                mesh_resmut.primalization = Primalization::initialize(&mesh_resmut.mesh, &mesh_resmut.sol);

                let singularities = mesh_resmut.get_top_n_percent_singularities(configuration.percent_singularities);
                mesh_resmut.primalization.place_primals(singularities, &configuration);

            }
            ActionEvent::PrimalizeConnectCenters => {

                mesh_resmut.primalization.connect_primals(&configuration);

                println!("Found valid paths: {:?}/{:?}", mesh_resmut.primalization.edge_to_paths.iter().flatten().count(), mesh_resmut.primalization.edge_to_paths.len()/2);

                configuration.draw_loops = false;
                configuration.draw_paths = true;

            }
            ActionEvent::RunAlgo => {
                for _ in 0..configuration.algorithm_iterations {
                    for i in 0..10 {
                        configuration.choose_component = i;
                        configuration.choose_direction = PrincipalDirection::X;
                        if let Some(new_sol) = mesh_resmut.add_loop(&mut configuration)
                        {
                            mesh_resmut.sol = new_sol;
                            break;
                        }
                    }
                    for i in 0..10 {
                        configuration.choose_component = i;
                        configuration.choose_direction = PrincipalDirection::Y;
                        if let Some(new_sol) = mesh_resmut.add_loop(&mut configuration)                        
                        {
                            mesh_resmut.sol = new_sol;
                            break;
                        }
                    }
                    for i in 0..10 {
                        configuration.choose_component = i;
                        configuration.choose_direction = PrincipalDirection::Z;
                        if let Some(new_sol) = mesh_resmut.add_loop(&mut configuration)
                        {
                            mesh_resmut.sol = new_sol;
                            break;
                        }
                    }
                }

                configuration.draw_loops = true;
                configuration.draw_paths = false;
        
                mesh_resmut.sol.regions = mesh_resmut.get_subsurfaces(&mesh_resmut.sol, &mesh_resmut.sol.intersection_graph, ColorType::Random);
            }
            ActionEvent::AddLoop => {

                for i in 0..4 {
                    if let Some(sol) = mesh_resmut.add_loop(&mut configuration) {
                        mesh_resmut.sol = sol;
                        break;
                    }
                }

                configuration.draw_loops = true;
                configuration.draw_paths = false;

                mesh_resmut.sol.regions = mesh_resmut.get_subsurfaces(&mesh_resmut.sol, &mesh_resmut.sol.intersection_graph, ColorType::Random);                
            },
            ActionEvent::UndoLoop => {

                let last_id = mesh_resmut.sol.paths.len()-1;

                mesh_resmut.remove_path(last_id);

                mesh_resmut.sol.regions = mesh_resmut.get_subsurfaces(&mesh_resmut.sol, &mesh_resmut.sol.intersection_graph, ColorType::Random);  

                configuration.draw_loops = true;
                configuration.draw_paths = false;

            },
            ActionEvent::RemoveLoop => {

                mesh_resmut.remove_path(configuration.remove_loop);
                
                mesh_resmut.sol.regions = mesh_resmut.get_subsurfaces(&mesh_resmut.sol, &mesh_resmut.sol.intersection_graph, ColorType::Random);  

                configuration.draw_loops = true;
                configuration.draw_paths = false;

            },
            ActionEvent::InitPrimalize => {
                // For each crossing, color its face

                mesh_resmut.primalization2 = Primalization::default();

                for intersection_id in 0..mesh_resmut.sol.intersection_graph.vertices.len() {
                    let face = mesh_resmut.sol.intersection_graph.vertices[intersection_id].original_face_id;
                    let paths = mesh_resmut.sol.intersection_graph.vertices[intersection_id].ordering.iter().map(|x| x.0).collect_vec();
                    let directions = paths.iter().map(|x| mesh_resmut.sol.paths[*x].direction).collect_vec();
                    // get the direction that is not in directions
                    let direction = [PrincipalDirection::X, PrincipalDirection::Y, PrincipalDirection::Z].iter().filter(|x| !directions.contains(x)).next().unwrap();

                    let subface = Subface {
                        face_id: face,
                        bounding_points: mesh_resmut.mesh.get_vertices_of_face(face).iter().map(|&x| (mesh_resmut.mesh.get_position_of_vertex(x), mesh_resmut.mesh.get_normal_of_face(face))).collect_vec(),
                        distortion: None,
                    };

                    let surface = Surface {
                        faces: vec![subface],
                        inner_vertices: HashSet::new(),
                        direction: Some(direction.to_owned()),
                        color: None,
                        degree: 0,
                    };

                    mesh_resmut.primalization2.patch_to_surface.push(Some(surface));


                }



            },
            ActionEvent::StepPrimalize => {

                // for each loop edge segment, we find a split such that the two surfaces are balanced (with respect to normal direction of the faces inbetween)
                let mut splits = vec![None; mesh_resmut.sol.intersection_graph.edges.len()];
                
                for edge_id in 0..mesh_resmut.sol.intersection_graph.edges.len() {

                    let (endpoint_1, endpoint_2) = mesh_resmut.sol.intersection_graph.get_endpoints_of_edge(edge_id);

                    // data of endpoint_1
                    let face_1 = mesh_resmut.sol.intersection_graph.vertices[endpoint_1].original_face_id;
                    let paths_1 = mesh_resmut.sol.intersection_graph.vertices[endpoint_1].ordering.iter().map(|x| x.0).collect_vec();
                    let directions_1 = paths_1.iter().map(|x| mesh_resmut.sol.paths[*x].direction).collect_vec();
                    // get the direction that is not in directions
                    let direction_1 = [PrincipalDirection::X, PrincipalDirection::Y, PrincipalDirection::Z].iter().filter(|x| !directions_1.contains(x)).next().unwrap();
                    // normal of face_1
                    let normal_1 = mesh_resmut.mesh.get_normal_of_face(face_1);
                    // actual direction (based on smaller angle with normal of face_1)
                    let signed_direction_1 = [direction_1.to_vector(), -direction_1.to_vector()].iter().map(|x| (x, normal_1.angle_between(*x))).collect_vec().iter().min_by(|x, y| x.1.partial_cmp(&y.1).unwrap()).unwrap().0.to_owned();

                    // get the surface of endpoint_1
                    let surface_1 = mesh_resmut.primalization2.patch_to_surface.iter().enumerate().find(|x| x.1.as_ref().unwrap().faces.iter().map(|x| x.face_id).collect_vec().contains(&face_1)).unwrap().0;

                    // data of endpoint_2
                    let face_2 = mesh_resmut.sol.intersection_graph.vertices[endpoint_2].original_face_id;
                    let paths_2 = mesh_resmut.sol.intersection_graph.vertices[endpoint_2].ordering.iter().map(|x| x.0).collect_vec();
                    let directions_2 = paths_2.iter().map(|x| mesh_resmut.sol.paths[*x].direction).collect_vec();
                    // get the direction that is not in directions
                    let direction_2 = [PrincipalDirection::X, PrincipalDirection::Y, PrincipalDirection::Z].iter().filter(|x| !directions_2.contains(x)).next().unwrap();
                    // normal of face_2
                    let normal_2 = mesh_resmut.mesh.get_normal_of_face(face_2);
                    // actual direction (based on smaller angle with normal of face_2)
                    let signed_direction_2 = [direction_2.to_vector(), -direction_2.to_vector()].iter().map(|x| (x, normal_2.angle_between(*x))).collect_vec().iter().min_by(|x, y| x.1.partial_cmp(&y.1).unwrap()).unwrap().0.to_owned();
                    
                    // get the surface of endpoint_2
                    let surface_2 = mesh_resmut.primalization2.patch_to_surface.iter().enumerate().find(|x| x.1.as_ref().unwrap().faces.iter().map(|x| x.face_id).collect_vec().contains(&face_2)).unwrap().0;

                    // get all faces inbetween (in order)
                    let mut faces_between = vec![];
                    mesh_resmut.sol.intersection_graph.edges[edge_id].edges_between.as_ref().unwrap().iter().for_each(|&x| {
                        let (a, b) = mesh_resmut.mesh.get_faces_of_edge(x);
                        if !faces_between.contains(&a) && a != face_1 && a != face_2 {
                            faces_between.push(a);
                        }
                        if !faces_between.contains(&b) && b != face_1 && b != face_2 {
                            faces_between.push(b);
                        }
                    });

                    // find split such that the two surfaces are balanced (with respect to normal direction of the faces inbetween)
                    let normals_between = faces_between.iter().map(|&x| mesh_resmut.mesh.get_normal_of_face(x)).collect_vec();
                    // true if angle between normal of face and direction of surface_1 is smaller than direction of surface_2
                    let decision_between = normals_between.iter().map(|x| x.angle_between(signed_direction_1) < x.angle_between(signed_direction_2)).collect_vec();

                    // print the normal angles
                    println!("normals {:?}", normals_between.iter().map(|x| x.angle_between(direction_1.to_vector())).collect_vec());
                    println!("normals {:?}", normals_between.iter().map(|x| x.angle_between(direction_2.to_vector())).collect_vec());
                    println!("decision {:?}", decision_between);

                    // split such that we minimize the number of false in the first half, and minimize the number of true in the second half
                    let mut split = 0;
                    let mut min_score = usize::MAX;
                    for i in 0..faces_between.len() {
                        let score = decision_between.iter().take(i).filter(|x| !**x).count() + decision_between.iter().skip(i).filter(|x| **x).count();
                        if score < min_score {
                            min_score = score;
                            split = i;
                        }
                    }

                    println!("split {:?} and score {:?}", split, min_score);

                    splits[edge_id] = Some(split);

                    // add to surface_1
                    for &face_to_add in faces_between.iter().take(split) {
                        let subface = Subface {
                            face_id: face_to_add,
                            bounding_points: mesh_resmut.mesh.get_vertices_of_face(face_to_add).iter().map(|&x| (mesh_resmut.mesh.get_position_of_vertex(x), mesh_resmut.mesh.get_normal_of_face(face_to_add))).collect_vec(),
                            distortion: None,
                        };
                        mesh_resmut.primalization2.patch_to_surface[surface_1].as_mut().unwrap().faces.push(subface);
                    }

                    // add to surface_2
                    for &face_to_add in faces_between.iter().skip(split) {
                        let subface = Subface {
                            face_id: face_to_add,
                            bounding_points: mesh_resmut.mesh.get_vertices_of_face(face_to_add).iter().map(|&x| (mesh_resmut.mesh.get_position_of_vertex(x), mesh_resmut.mesh.get_normal_of_face(face_to_add))).collect_vec(),
                            distortion: None,
                        };
                        mesh_resmut.primalization2.patch_to_surface[surface_2].as_mut().unwrap().faces.push(subface);
                    }

                }

                // For each patch, select a center point (vertex). Then, connect that center to each of the splits in the boundary of the patch
                // Go through all vertices, pick the vertex that is closest to the center of the patch
                // Then, connect that vertex to the splits in the boundary of the patch

                mesh_resmut.primalization = Primalization::initialize(&mesh_resmut.mesh, &mesh_resmut.sol);

                let singularities = mesh_resmut.get_top_n_percent_singularities(configuration.percent_singularities);
                mesh_resmut.primalization.place_primals(singularities, &configuration);

                for region_id in 0..mesh_resmut.primalization.region_to_primal.len() {

                    if let PrimalVertexType::Vertex(primal_id) = mesh_resmut.primalization.region_to_primal[region_id].as_ref().unwrap().vertex_type {
                        // shortest path from this center (in granulated mesh) to the splits in the boundary of the patch
                        
                        // the vertices of the region
                        let inner_vertices = mesh_resmut.sol.regions[region_id].inner_vertices.clone();
                        // find all boundaries (all that share inner vertex)
                        let mut boundaries = vec![];
                        for loop_segment_id in 0..mesh_resmut.sol.intersection_graph.edges.len() {
                            let edges_on_loop = mesh_resmut.sol.intersection_graph.edges[loop_segment_id].edges_between.as_ref().unwrap();
                            if edges_on_loop.iter().any(|&x| inner_vertices.contains(&mesh_resmut.mesh.get_endpoints_of_edge(x).0) || inner_vertices.contains(&mesh_resmut.mesh.get_endpoints_of_edge(x).1)) {
                                boundaries.push(loop_segment_id);
                            }
                        }

                        println!("region {:?}", region_id);
                        println!("boundaries {:?}", boundaries);

                        // let mut ggg: Duaprima = Duaprima::from_mesh_with_mask(
                        //     &mesh_resmut.primalization.granulated_mesh,
                        //     HashSet::new(),
                        //     HashSet::new(),
                        // );
                        // ggg.precompute_euclidean_weights();

                        // // we are in a region, this region has a boundary of loop segments
                        // let boundary = mesh_resmut.sol.
                        // // we want to find the shortest path from the center to the splits in the boundary of the patch


                        // if let Some(path) = ggg.shortest_path(center, split_endpoint_1) {
                        //     println!("found path..");

                        // }

                        

                    }
                    

                }
                


            },
        }
    }
}

fn check_mesh(mesh_resmut: &Res<MeshResource>) {
    info!("Verifying correctness of mesh.");

    // The edges of a vertex should have that vertex as their root.
    for v in 0..mesh_resmut.mesh.vertices.len() {
        for e in mesh_resmut.mesh.get_edges_of_vertex(v) {
            assert!(
                mesh_resmut.mesh.get_root_of_edge(e) == v,
                "Vertex {v} is indicent to edge {e}. However, edge {e} does not have vertex {v} as root."
            );
        }
    }

    // The edges of a face should have that face as their face.
    for f in 0..mesh_resmut.mesh.faces.len() {
        for e in mesh_resmut.mesh.get_edges_of_face(f) {
            assert!(
                mesh_resmut.mesh.get_face_of_edge(e) == f,
                "Face {f} contains edge {e}. However, edge {e} does have face {f} as face."
            );
        }
    }
}

// Subdivide outlier edges
fn subdivide_outlier_edges(mesh_resmut: &mut ResMut<MeshResource>) {

    mesh_resmut.mesh.split_outliers();
    
}

// Splitting random faces
fn test_split_faces(
    mesh_resmut: &mut ResMut<MeshResource>,
) {
    for _ in 0..100 {
        let face_id = rand::thread_rng().gen_range(0..mesh_resmut.mesh.faces.len());
        mesh_resmut.mesh.split_face(face_id, None);
    }
}

// Splitting random edges
fn test_split_edges(
    mesh_resmut: &mut ResMut<MeshResource>,
) {
    for _ in 0..100 {
        let edge_id = rand::thread_rng().gen_range(0..mesh_resmut.mesh.edges.len());
        println!("{}", edge_id);
        mesh_resmut.mesh.split_edge(edge_id, None);
    }
}

// This function should be called when the mesh (RenderedMesh) is changed, to make sure that modifications are visualized.
fn update_mesh(
    mut commands: Commands,
    mut meshes: ResMut<Assets<Mesh>>,
    mut materials: ResMut<Assets<StandardMaterial>>,

    mesh_resmut: Res<MeshResource>,
    configuration: Res<Configuration>,

    rendered_mesh_query: Query<Entity, With<RenderedMesh>>,
) {
    if !mesh_resmut.is_changed() {
        return;
    }
    info!("Mesh has been changed. Updating the Bevy render.");

    for entity in rendered_mesh_query.iter() {
        commands.entity(entity).despawn();
    }
    info!("Despawning any current meshes.");

    if mesh_resmut.mesh.faces.is_empty() {
        warn!("Mesh is empty (?)");
        return;
    }

    check_mesh(&mesh_resmut);

    let mesh = match configuration.render_type {
        RenderType::Original => get_bevy_mesh_of_mesh(&mesh_resmut.mesh, ColorType::Static(configuration.color_foreground.into()), &configuration),
        // RenderType::Regions => get_bevy_mesh_of_regions(
        //     &mesh_resmut.sol.cached_subsurfaces_regions,
        //     ColorType::DirectionSecondary,
        //     &configuration,
        // ),
        // RenderType::Patches => get_bevy_mesh_of_regions(
        //     &mesh_resmut.sol.cached_subsurfaces_patches,
        //     ColorType::DirectionPrimary,
        //     &configuration,
        // ),
        // RenderType::PatchesWithDistortion => get_bevy_mesh_of_regions(
        //     &mesh_resmut.sol.cached_subsurfaces_patches,
        //     ColorType::Distortion,
        //     &configuration,
        // ),
        RenderType::RegionsMesh => get_bevy_mesh_of_graph(&mesh_resmut.sol.intersection_graph, ColorType::Static(Color::BLACK), &configuration),
        RenderType::PatchesMesh => {
            if configuration.black {
                get_bevy_mesh_of_graph(&mesh_resmut.primalization.patch_graph, ColorType::Static(Color::BLACK), &configuration)
            } else {
                get_bevy_mesh_of_graph(&mesh_resmut.primalization.patch_graph, ColorType::DirectionPrimary, &configuration)
            }
        },
        RenderType::PatchesInnerMesh => {
            if configuration.black {
<<<<<<< HEAD
                get_bevy_mesh_of_regions(&mesh_resmut.primalization2.patch_to_surface.clone().into_iter().flatten().collect_vec(), &mesh_resmut.primalization2.granulated_mesh, ColorType::Static(Color::BLACK), &configuration)
            } else {
                get_bevy_mesh_of_regions(&mesh_resmut.primalization2.patch_to_surface.clone().into_iter().flatten().collect_vec(), &mesh_resmut.primalization2.granulated_mesh,ColorType::DirectionPrimary, &configuration)
=======
                get_bevy_mesh_of_regions(&mesh_resmut.primalization.patch_to_surface.clone().into_iter().flatten().collect_vec(), &mesh_resmut.primalization.patch_graph, &mesh_resmut.primalization.granulated_mesh, ColorType::Static(Color::BLACK), &configuration)
            } else {
                get_bevy_mesh_of_regions(&mesh_resmut.primalization.patch_to_surface.clone().into_iter().flatten().collect_vec(), &mesh_resmut.primalization.patch_graph, &mesh_resmut.primalization.granulated_mesh,ColorType::DirectionPrimary, &configuration)
>>>>>>> 2b93c945
            }
        },
        RenderType::DistortionAlignment => {
            get_bevy_mesh_of_regions(&mesh_resmut.primalization.patch_to_surface.clone().into_iter().flatten().collect_vec(), &mesh_resmut.primalization.patch_graph, &mesh_resmut.primalization.granulated_mesh,ColorType::DistortionAlignment, &configuration)
        },
        RenderType::DistortionFlatness => {
            get_bevy_mesh_of_regions(&mesh_resmut.primalization.patch_to_surface.clone().into_iter().flatten().collect_vec(), &mesh_resmut.primalization.patch_graph, &mesh_resmut.primalization.granulated_mesh, ColorType::DistortionFlatness, &configuration)
        },
        RenderType::DistortionJacobian => {
            get_bevy_mesh_of_regions(&mesh_resmut.primalization.patch_to_surface.clone().into_iter().flatten().collect_vec(), &mesh_resmut.primalization.patch_graph, &mesh_resmut.primalization.granulated_mesh, ColorType::DistortionJacobian, &configuration)
        }
        RenderType::Polycube => {
            if configuration.black {
                get_bevy_mesh_of_graph(&mesh_resmut.primalization.polycube_graph, ColorType::Static(Color::BLACK), &configuration)
            } else {
                get_bevy_mesh_of_graph(&mesh_resmut.primalization.polycube_graph, ColorType::DirectionPrimary, &configuration)  
            }  
        },
        

        RenderType::Nothing => return,
        _ => get_bevy_mesh_of_mesh(&mesh_resmut.mesh, ColorType::Static(configuration.color_foreground.into()), &configuration),
    };

    // Spawn new mesh
    commands.spawn((
        PbrBundle {
            mesh: meshes.add(mesh),
            transform: Transform {
                translation: configuration.translation,
                rotation: Quat::from_rotation_z(0f32),
                scale: Vec3::splat(configuration.scale),
            },
            material: materials.add(StandardMaterial {
                perceptual_roughness: 0.9,
                ..default()
            }),
            ..default()
        },
        RenderedMesh,
    ));
}

fn draw_gizmos(
    mut gizmos: Gizmos,
    mesh_resmut: Res<MeshResource>,
    configuration: Res<Configuration>,
) {
    if configuration.draw_debug_lines {
        for &(a, b, color) in &mesh_resmut.sol.debug_lines {
            gizmos.line(
                transform_coordinates(configuration.translation, configuration.scale, a),
                transform_coordinates(configuration.translation, configuration.scale, b),
                color,
            );
        }
    }

    if configuration.draw_loops {
        for loop_id in 0..mesh_resmut.sol.paths.len() {
            let edges = &mesh_resmut.sol.paths[loop_id].edges;
            let dir = mesh_resmut.sol.paths[loop_id].direction;
            let mut color = get_color(dir, false, &configuration);

            if configuration.view_selected_loop && loop_id == configuration.remove_loop % mesh_resmut.sol.paths.len() {
                color = Color::RED;
            };

            for i in 1..edges.len() {
                let u = edges[i - 1];
                let u_normal = mesh_resmut.graphs[dir as usize].nodes[&u].normal;
                let v = edges[i];
                let v_normal = mesh_resmut.graphs[dir as usize].nodes[&v].normal;

                gizmos.line(
                    transform_coordinates(
                        configuration.translation + u_normal * 0.01,
                        configuration.scale,
                        mesh_resmut
                            .sol
                            .get_position_of_path_in_edge(loop_id, &mesh_resmut.mesh, u)
                            .unwrap(),
                    ),
                    transform_coordinates(
                        configuration.translation + v_normal * 0.01,
                        configuration.scale,
                        mesh_resmut
                            .sol
                            .get_position_of_path_in_edge(loop_id, &mesh_resmut.mesh, v)
                            .unwrap(),
                    ),
                    color,
                );
            }
        }
    }

    if configuration.draw_paths {
        for edge_id in 0..mesh_resmut.primalization.patch_graph.edges.len() {
            if let Some(path) = &mesh_resmut.primalization.edge_to_paths[edge_id] {
                let dir = mesh_resmut.primalization.patch_graph.edges[edge_id].direction.unwrap();
                let color = match !configuration.black {
                    true => Color::BLACK,
                    false => get_color(dir, true, &configuration),
                };

                for edge in path.windows(2) {
                    let u = edge[0];
                    let v = edge[1];

                    gizmos.line(
                        transform_coordinates(
                            configuration.translation + mesh_resmut.primalization.granulated_mesh.get_normal_of_vertex(u) * 0.05,
                            configuration.scale,
                            mesh_resmut
                                .primalization
                                .granulated_mesh.get_position_of_vertex(u),
                        ),
                        transform_coordinates(
                            configuration.translation + mesh_resmut.primalization.granulated_mesh.get_normal_of_vertex(v) * 0.05,
                            configuration.scale,
                            mesh_resmut.primalization.granulated_mesh.get_position_of_vertex(v)
                        ),
                        color,
                    );
                }
            }
        }
    }

    if configuration.draw_singularities {

        for vertex_id in mesh_resmut.get_top_n_percent_singularities(configuration.percent_singularities) {
            gizmos.line(
                            transform_coordinates(
                                configuration.translation,
                                configuration.scale,
                                mesh_resmut.mesh.get_position_of_vertex(vertex_id),
                            ),
                            transform_coordinates(
                                configuration.translation,
                                configuration.scale,
                                mesh_resmut.mesh.get_position_of_vertex(vertex_id) + mesh_resmut.mesh.get_normal_of_vertex(vertex_id) * 0.05,
                            ),
                            configuration.color_foreground2.into(),
                        );
        }
        

    }

    if true {

        for primal in &mesh_resmut.primalization.region_to_primal {
            if let Some(primal) = primal {

                let color = Color::BLACK;

                gizmos.line(
                    transform_coordinates(
                        configuration.translation,
                        configuration.scale,
                        primal.position,
                    ),
                    transform_coordinates(
                        configuration.translation,
                        configuration.scale,
                        primal.position + primal.normal * 0.1,
                    ),
                    color,
                );
                
            }
        }

        for edge_id in 0..mesh_resmut.primalization.patch_graph.edges.len() {
            if let Some(path) = &mesh_resmut.primalization.edge_to_paths[edge_id] {
                let dir = mesh_resmut.primalization.patch_graph.edges[edge_id].direction.unwrap();
                let color = get_color(dir, true, &configuration);

                for edge in path.windows(2) {
                    let u = edge[0];
                    let v = edge[1];

                    gizmos.line(
                        transform_coordinates(
                            configuration.translation + mesh_resmut.primalization.granulated_mesh.get_normal_of_vertex(u) * 0.01,
                            configuration.scale,
                            mesh_resmut
                                .primalization
                                .granulated_mesh.get_position_of_vertex(u),
                        ),
                        transform_coordinates(
                            configuration.translation + mesh_resmut.primalization.granulated_mesh.get_normal_of_vertex(v) * 0.01,
                            configuration.scale,
                            mesh_resmut.primalization.granulated_mesh.get_position_of_vertex(v)
                        ),
                        color,
                    );
                }
            }
        }
    }

    if true {
        for edge_id in 0..mesh_resmut.primalization.patch_graph.edges.len() {
            if let Some(path) = &mesh_resmut.primalization.edge_to_paths[edge_id] {
                let dir = mesh_resmut.primalization.patch_graph.edges[edge_id].direction.unwrap();
                let color = get_color(dir, true, &configuration);

                for edge in path.windows(2) {
                    let u = edge[0];
                    let v = edge[1];

                    gizmos.line(
                        transform_coordinates(
                            configuration.translation + mesh_resmut.primalization.granulated_mesh.get_normal_of_vertex(u) * 0.01,
                            configuration.scale,
                            mesh_resmut
                                .primalization
                                .granulated_mesh.get_position_of_vertex(u),
                        ),
                        transform_coordinates(
                            configuration.translation + mesh_resmut.primalization.granulated_mesh.get_normal_of_vertex(v) * 0.01,
                            configuration.scale,
                            mesh_resmut.primalization.granulated_mesh.get_position_of_vertex(v)
                        ),
                        color,
                    );
                }
            }
        }
    }

    if configuration.draw_wireframe && configuration.render_type == RenderType::Original {
        self::draw_graph_edges(
            &mut gizmos,
            &configuration,
            &mesh_resmut.mesh,
            ColorType::Static(configuration.color_foreground2.into()),
        );
    }

    if configuration.draw_wireframe_alt && configuration.render_type == RenderType::Original {
        self::draw_graph_edges(
            &mut gizmos,
            &configuration,
            &mesh_resmut.primalization.granulated_mesh,
            ColorType::Static(configuration.color_foreground2.into()),
        );
    }

    if configuration.draw_wireframe && configuration.render_type == RenderType::RegionsMesh { 
        let color = match !configuration.black {
            true => ColorType::Static(Color::BLACK),
            false => ColorType::DirectionSecondary,
        };
        self::draw_graph_edges(
            &mut gizmos,
            &configuration,
            &mesh_resmut.sol.intersection_graph,
            color,
        );
    }

    if configuration.draw_wireframe && configuration.render_type == RenderType::PatchesMesh {
        let color = match !configuration.black {
            true => ColorType::Static(Color::BLACK),
            false => ColorType::DirectionPrimary,
        };
        self::draw_graph_edges(
            &mut gizmos,
            &configuration,
            &mesh_resmut.primalization.patch_graph,
            color,
        );
    }

    if configuration.draw_wireframe && configuration.render_type == RenderType::Polycube {
        let color = match !configuration.black {
            true => ColorType::Static(Color::BLACK),
            false => ColorType::DirectionPrimary,
        };
        self::draw_graph_edges(
            &mut gizmos,
            &configuration,
            &mesh_resmut.primalization.polycube_graph,
            color,
        );
    }

    if configuration.draw_next_component {

        // grab region (their vertices)
        let components = mesh_resmut.get_components_between_loops(configuration.choose_direction);
        let target_component =
            mesh_resmut.components_to_singularity_spread(components.clone(), configuration.choose_direction, configuration.percent_singularities)
                [configuration.choose_component % components.len()]
                .0;
        let subset_vertices = components[target_component].clone();

        for vertex_id in subset_vertices {

            gizmos.line(
                transform_coordinates(
                    configuration.translation,
                    configuration.scale,
                    mesh_resmut.mesh.get_position_of_vertex(vertex_id),
                ),
                transform_coordinates(
                    configuration.translation,
                    configuration.scale,
                    mesh_resmut.mesh.get_position_of_vertex(vertex_id) + mesh_resmut.mesh.get_normal_of_vertex(vertex_id) * 0.02,
                ),
                get_color(configuration.choose_direction, false, &configuration),
            );

        }

    }

}

pub fn draw_vertices(
    gizmos: &mut Gizmos,
    configuration: &Res<Configuration>,
    mesh: &Doconeli,
    color: Color,
) {
    for vertex_id in 0..mesh.vertices.len() {
        gizmos.line(
            transform_coordinates(
                configuration.translation,
                configuration.scale,
                mesh.get_position_of_vertex(vertex_id),
            ),
            transform_coordinates(
                configuration.translation,
                configuration.scale,
                mesh.get_position_of_vertex(vertex_id)
                    + mesh.get_normal_of_vertex(vertex_id).normalize() * 0.01,
            ),
            color,
        );
    }
}

pub fn draw_graph_edges(
    gizmos: &mut Gizmos,
    configuration: &Res<Configuration>,
    mesh: &Doconeli,
    color_type: ColorType,
) {
    let mut drawn = HashSet::new();
    for edge_id in 0..mesh.edges.len() {
        let u = mesh.get_root_of_edge(edge_id);
        let v = mesh.get_root_of_edge(mesh.get_next_of_edge(edge_id));
        if drawn.contains(&(u, v)) {
            continue;
        }

        let color = match color_type {
            ColorType::Static(c) => c,
            ColorType::DirectionPrimary => {
                get_color(mesh.edges[edge_id].direction.unwrap(), true, &configuration)
            }
            ColorType::DirectionSecondary => {
                get_color(mesh.edges[edge_id].direction.unwrap(), false, configuration)
            }
            ColorType::Random => get_random_color(),
            _ => Color::PINK,
        };

        gizmos.line(
            transform_coordinates(
                configuration.translation + mesh.get_normal_of_vertex(u).normalize() * 0.01,
                configuration.scale,
                mesh.get_position_of_vertex(u),
            ),
            transform_coordinates(
                configuration.translation + mesh.get_normal_of_vertex(v).normalize() * 0.01,
                configuration.scale,
                mesh.get_position_of_vertex(v),
            ),
            color,
        );
        drawn.insert((u, v));
    }
}<|MERGE_RESOLUTION|>--- conflicted
+++ resolved
@@ -902,15 +902,9 @@
         },
         RenderType::PatchesInnerMesh => {
             if configuration.black {
-<<<<<<< HEAD
-                get_bevy_mesh_of_regions(&mesh_resmut.primalization2.patch_to_surface.clone().into_iter().flatten().collect_vec(), &mesh_resmut.primalization2.granulated_mesh, ColorType::Static(Color::BLACK), &configuration)
-            } else {
-                get_bevy_mesh_of_regions(&mesh_resmut.primalization2.patch_to_surface.clone().into_iter().flatten().collect_vec(), &mesh_resmut.primalization2.granulated_mesh,ColorType::DirectionPrimary, &configuration)
-=======
                 get_bevy_mesh_of_regions(&mesh_resmut.primalization.patch_to_surface.clone().into_iter().flatten().collect_vec(), &mesh_resmut.primalization.patch_graph, &mesh_resmut.primalization.granulated_mesh, ColorType::Static(Color::BLACK), &configuration)
             } else {
                 get_bevy_mesh_of_regions(&mesh_resmut.primalization.patch_to_surface.clone().into_iter().flatten().collect_vec(), &mesh_resmut.primalization.patch_graph, &mesh_resmut.primalization.granulated_mesh,ColorType::DirectionPrimary, &configuration)
->>>>>>> 2b93c945
             }
         },
         RenderType::DistortionAlignment => {
